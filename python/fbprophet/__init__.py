--- conflicted
+++ resolved
@@ -7,8 +7,4 @@
 
 from fbprophet.forecaster import Prophet
 
-<<<<<<< HEAD
-__version__ = '0.2.1.dev'
-=======
-__version__ = '0.3'
->>>>>>> bd2542e7
+__version__ = '0.3'